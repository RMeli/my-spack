--- conflicted
+++ resolved
@@ -4,17 +4,9 @@
   packages:
     all:
       prefer:
-<<<<<<< HEAD
-      - +mpi
-      - ~cuda
-      - ~rocm
-      require:
-      - os=ubuntu22.04
-=======
         - +mpi
         - ~cuda
         - ~rocm
->>>>>>> 7bbce434
     mpi:
       require:
       - mpich
@@ -29,28 +21,6 @@
       - openblas
     scalapack:
       require:
-<<<<<<< HEAD
-      - netlib-scalapack
-    pika:
-      require:
-      - '@0.32.0'
-    dla-future:
-      require:
-      - +hdf5
-      - +miniapps
-      - +scalapack
-      - '@0.10.0'
-  repos:
-    dla-future-fortran-repo: ~/git/work/DLA-Future-Fortran/spack/
-    #    dlaf: ~/git/work/DLA-Future/spack/
-  develop:
-    dla-future-fortran:
-      path: ~/git/work/DLA-Future-Fortran
-      spec: dla-future-fortran@main +test
-    # dla-future:
-    #   path: ~/git/work/DLA-Future
-    #   spec: dla-future@master +hdf5 +miniapps +scalapack build_type=Debug
-=======
         - netlib-scalapack
     dla-future:
       require:
@@ -71,7 +41,6 @@
     dla-future-fortran:
       path: ~/git/work/DLA-Future-Fortran
       spec: dla-future-fortran@main +test
->>>>>>> 7bbce434
   view: false
   concretizer:
     unify: true
